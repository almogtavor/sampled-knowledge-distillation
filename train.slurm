#!/bin/bash
#SBATCH --job-name=ekd-train
#SBATCH --partition=studentkillable
#SBATCH --time=24:00:00
#SBATCH --nodes=1
#SBATCH --ntasks=1
#SBATCH --cpus-per-task=8
#SBATCH --mem=48G
#SBATCH --gpus=4
#SBATCH --output=logs/train.%j.log
#SBATCH --error=logs/train.%j.log

set -euo pipefail
cd /home/joberant/NLP_2425b/$USER/ekd

DISTILL_TYPE=${1:-"top-k-tok"}
K_PERCENT=${2:-20}
EVAL_SUITE=${3:-}
<<<<<<< HEAD
EPOCHS="${4:-${EKD_EPOCHS:-3}}"   # default 3, override via env
=======
EPOCHS="${4:-3}"   # default 3, override via env
>>>>>>> f854149e
ANNEAL_FLAG=${5:-""}
echo "Running training with distillation type: $DISTILL_TYPE"
START_TIME=$(date -u)
START_TIME_EPOCH=$(date +%s)
echo "Job started at $START_TIME"

# Convert hyphens to underscores for directory names
DISTILL_TYPE_DIR=$(echo "$DISTILL_TYPE" | tr '-' '_')
OUTPUT_DIR="/home/joberant/NLP_2425b/$USER/ekd/kd_${DISTILL_TYPE_DIR}_run_out_models/model_${SLURM_JOB_ID}"

# Default virtual environment directory
VENV_DIR="$PWD/fastenv310_3_new"

echo "=== Job Parameters ==="
echo "SLURM_JOB_ID      = ${SLURM_JOB_ID:-N/A}"
echo "DISTILL_TYPE      = $DISTILL_TYPE"
echo "K_PERCENT         = $K_PERCENT"
echo "EVAL_SUITE        = ${EVAL_SUITE:-None}"
echo "VENV_DIR          = $VENV_DIR"
echo "OUTPUT_DIR        = $OUTPUT_DIR"
echo "User              = $USER"
echo "GPUs requested    = $SLURM_GPUS"
echo "======================"

# ---------- caches / env ----------
mkdir -p logs
export TMPDIR="$PWD/tmp";               mkdir -p "$TMPDIR"
export HF_HOME="$TMPDIR/hf";            mkdir -p "$HF_HOME/hub" "$HF_HOME/datasets"
export HF_DATASETS_CACHE="$HF_HOME/datasets"
export HUGGINGFACE_HUB_CACHE="$HF_HOME/hub"
export HF_HUB_ENABLE_HF_TRANSFER=1
export ACCELERATE_LOG_LEVEL=info
export TRANSFORMERS_VERBOSITY=info
export PYTHONUNBUFFERED=1
export TOKENIZERS_PARALLELISM=false
export PYTORCH_CUDA_ALLOC_CONF=max_split_size_mb:128

<<<<<<< HEAD
# ---------- Weights & Biases ----------
export WANDB_PROJECT=${WANDB_PROJECT:-selective-entropy-knowledge-distillation}
export WANDB_ENTITY=${WANDB_ENTITY:-selective-entropy-knowledge-distillation}
export WANDB_START_METHOD=${WANDB_START_METHOD:-thread}
export WANDB__SERVICE_WAIT=${WANDB__SERVICE_WAIT:-300}
export WANDB_DIR="${WANDB_DIR:-$PWD/wandb}"
export WANDB_MODE=${WANDB_MODE:-online}
export WANDB_DISABLED=${WANDB_DISABLED:-false}
export WANDB_RESUME=${WANDB_RESUME:-allow}
# Group/name/id make the UI nice for shell-based sweeps
export KD_SWEEP_NAME="${KD_SWEEP_NAME:-$(date +%Y%m%d_%H%M)-$DISTILL_TYPE}"
export WANDB_GROUP="${WANDB_GROUP:-${KD_SWEEP_NAME:-manual}-$(echo "$DISTILL_TYPE" | tr '-' '_')-k${K_PERCENT}}"
export WANDB_NOTES="slurm_id=$SLURM_JOB_ID; k=$K_PERCENT; eval=${EVAL_SUITE:-none}; anneal=${ANNEAL_FLAG:-none}"
export WANDB_RUN_ID="${WANDB_RUN_ID:-${SLURM_JOB_ID}_${K_PERCENT}_${DISTILL_TYPE}}"

echo "=== Weights & Biases ==="
echo "W&B PROJECT        = $WANDB_PROJECT"
echo "W&B ENTITY         = ${WANDB_ENTITY:-<user>}"
echo "W&B GROUP          = $WANDB_GROUP"
echo "W&B RUN_ID         = $WANDB_RUN_ID"
echo "W&B MODE/DISABLED  = $WANDB_MODE / $WANDB_DISABLED"
echo "======================"

=======
>>>>>>> f854149e
VENV_DIR="$PWD/fastenv310_3_new"

# Check if a custom venv name is passed as a parameter
for arg in "$@"; do
  if [[ "$arg" == --venv=* ]]; then
    VENV_DIR="${arg#--venv=}"
    break
  fi
done

# ---------- pick a python3 available on the node ----------
PY_SYS="$(command -v python3 || true)"
if [[ -z "${PY_SYS}" ]]; then
  echo "ERROR: python3 not found on this node."
  exit 1
fi
echo "System python: $PY_SYS ($($PY_SYS -V))"

# (Re)create venv if missing or broken
if [[ ! -x "$VENV_DIR/bin/python" ]]; then
  echo "Creating venv at $VENV_DIR with system python3..."
  "$PY_SYS" -m venv "$VENV_DIR"
fi

PY="$VENV_DIR/bin/python"
echo "Using virtual environment: $VENV_DIR"
$PY -V || { echo "Venv python missing"; exit 1; }

# ---------- ensure pip exists ----------
if ! $PY -m pip -V >/dev/null 2>&1; then
  echo "Bootstrapping pip in venv..."
  $PY -m ensurepip --upgrade || (curl -sS https://bootstrap.pypa.io/get-pip.py | $PY)
fi
$PY -m pip -V || true
$PY -m pip install -q --upgrade pip wheel setuptools

# --- Force coherent CUDA stack (Torch 2.2.2+cu118 / Triton 2.2.0 / BnB 0.43.3)
$PY - <<'PY' >/dev/null 2>&1
import sys, importlib
ok = False
try:
    import torch
    ok = torch.__version__.startswith("2.2.") and getattr(torch.version, "cuda", "").startswith("11.8")
except Exception:
    pass
sys.exit(0 if ok else 1)
PY
if [[ $? -ne 0 ]]; then
  echo "Reinstalling torch/cu118 + triton 2.2.0 + bitsandbytes 0.43.3..."
  $PY -m pip uninstall -y torch torchvision torchaudio triton bitsandbytes || true
  $PY -m pip install --no-cache-dir --index-url https://download.pytorch.org/whl/cu118 \
      torch==2.2.2+cu118 torchvision==0.17.2+cu118 torchaudio==2.2.2+cu118
  $PY -m pip install --no-cache-dir triton==2.2.0 bitsandbytes==0.43.3
fi


# ---------- install torch/cu118 if missing ----------
if ! $PY - <<'PY' >/dev/null 2>&1
import torch; print(torch.__version__)
PY
then
  echo "Installing torch/cu118 into venv..."
  $PY -m pip install --no-cache-dir --prefer-binary --only-binary=:all: \
    --index-url https://download.pytorch.org/whl/cu118 \
    torch==2.2.2+cu118 torchvision==0.17.2+cu118 torchaudio==2.2.2+cu118
fi

# ---------- install project requirements (skip torch* to avoid conflicts) ----------
if [[ -f requirements.txt ]]; then
  TMP_REQ="$TMPDIR/req.no.torch.txt"
  grep -v -E '^[[:space:]]*torch(|vision|audio)' requirements.txt > "$TMP_REQ" || true
  $PY -m pip install --no-cache-dir -r "$TMP_REQ"
fi

# ---------- GPU reorder by free VRAM ----------
if command -v nvidia-smi >/dev/null 2>&1; then
  if [[ -n "${CUDA_VISIBLE_DEVICES:-}" ]]; then
    IFS=',' read -r -a GPU_SET <<< "$CUDA_VISIBLE_DEVICES"
    ORDERED=$(for gi in "${GPU_SET[@]}"; do
      FREE=$(nvidia-smi --query-gpu=memory.free --format=csv,noheader,nounits -i "$gi" 2>/dev/null | head -n1 || echo 0)
      echo "$FREE:$gi"
    done | sort -t: -k1,1nr | awk -F: '{print $2}' | paste -sd, -)
    export CUDA_VISIBLE_DEVICES="$ORDERED"
  else
    export CUDA_VISIBLE_DEVICES="$(
      nvidia-smi --query-gpu=memory.free --format=csv,noheader,nounits \
      | nl -v0 | sort -k2,2nr | awk '{print $1}' | paste -sd, -
    )"
  fi
  echo "CUDA_VISIBLE_DEVICES=$CUDA_VISIBLE_DEVICES"
  echo "=== GPU VRAM Information ==="
  IFS=',' read -r -a GPU_ARR <<< "$CUDA_VISIBLE_DEVICES"
  for gid in "${GPU_ARR[@]}"; do
    NAME=$(nvidia-smi --query-gpu=name --format=csv,noheader -i "$gid" 2>/dev/null || echo "Unknown")
    FREE=$(nvidia-smi --query-gpu=memory.free --format=csv,noheader,nounits -i "$gid" 2>/dev/null || echo 0)
    TOTL=$(nvidia-smi --query-gpu=memory.total --format=csv,noheader,nounits -i "$gid" 2>/dev/null || echo 0)
    USED=$(nvidia-smi --query-gpu=memory.used --format=csv,noheader,nounits -i "$gid" 2>/dev/null || echo 0)
    echo "GPU $gid ($NAME): ${FREE} MiB free / ${TOTL} MiB total (${USED} MiB used)"
  done
  echo "=============================="
fi

# ---------- quick sanity ----------
$PY - <<'PY' || true
import sys
print("sys.executable =", sys.executable)
try:
  import torch; print("torch =", torch.__version__, "cuda", getattr(torch.version, "cuda", None))
except Exception as e:
  print("torch import failed:", e)
PY

# ---------- launch ----------
unset PYTHONPATH PYTHONHOME
"$PY" ekd_distill.py \
  --teacher_model "Qwen/Qwen3-8B" \
  --student_model "Qwen/Qwen3-0.6B" \
  --distill_type "$DISTILL_TYPE" \
  --k_percent "$K_PERCENT" \
  --datasets "gsm8k" \
  --dataset_config "main" \
  --prompt_col "question" \
  --answer_col "answer" \
  --epochs "$EPOCHS" \
  --batch_size 1 \
  --gradient_accumulation_steps 16 \
  --checkpoint_steps 250 \
  --keep_checkpoints 3 \
  --max_seq_len 384 \
  --lr 1e-5 \
  --tensorboard_dir "tb/${DISTILL_TYPE}_experiment" \
  --output_dir "$OUTPUT_DIR" \
  --seed "${SEED:-1337}" \
  $(if [[ "${DETERMINISTIC:-0}" == "1" ]]; then echo "--deterministic"; fi) \
  $(if [[ "$ANNEAL_FLAG" == "anneal" ]]; then echo "--anneal_kd_temperature"; fi)

END_TIME=$(date -u)
END_TIME_EPOCH=$(date +%s)
ELAPSED=$((END_TIME_EPOCH - START_TIME_EPOCH))

echo "Job started at $START_TIME"
echo "Job finished at $END_TIME"
echo "Total elapsed time: $ELAPSED seconds"

if [[ -n "$EVAL_SUITE" ]]; then
  echo "Submitting eval for model at: $OUTPUT_DIR (suite=$EVAL_SUITE)"
  sbatch --dependency=afterok:${SLURM_JOB_ID} evals.slurm "$OUTPUT_DIR" "$EVAL_SUITE"
  echo "Eval submitted with dependency on train job ${SLURM_JOB_ID}"
else
  echo "No eval suite provided → skipping eval submission."
fi<|MERGE_RESOLUTION|>--- conflicted
+++ resolved
@@ -16,11 +16,7 @@
 DISTILL_TYPE=${1:-"top-k-tok"}
 K_PERCENT=${2:-20}
 EVAL_SUITE=${3:-}
-<<<<<<< HEAD
-EPOCHS="${4:-${EKD_EPOCHS:-3}}"   # default 3, override via env
-=======
-EPOCHS="${4:-3}"   # default 3, override via env
->>>>>>> f854149e
+EPOCHS="${4:-${EPOCHS:-3}}"   # default 3, override via env
 ANNEAL_FLAG=${5:-""}
 echo "Running training with distillation type: $DISTILL_TYPE"
 START_TIME=$(date -u)
@@ -58,7 +54,6 @@
 export TOKENIZERS_PARALLELISM=false
 export PYTORCH_CUDA_ALLOC_CONF=max_split_size_mb:128
 
-<<<<<<< HEAD
 # ---------- Weights & Biases ----------
 export WANDB_PROJECT=${WANDB_PROJECT:-selective-entropy-knowledge-distillation}
 export WANDB_ENTITY=${WANDB_ENTITY:-selective-entropy-knowledge-distillation}
@@ -82,8 +77,6 @@
 echo "W&B MODE/DISABLED  = $WANDB_MODE / $WANDB_DISABLED"
 echo "======================"
 
-=======
->>>>>>> f854149e
 VENV_DIR="$PWD/fastenv310_3_new"
 
 # Check if a custom venv name is passed as a parameter
