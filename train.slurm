--- conflicted
+++ resolved
@@ -215,14 +215,7 @@
   --distill_type "$DISTILL_TYPE" \
   --k_percent "$K_PERCENT" \
   --datasets "fineweb" \
-<<<<<<< HEAD
-  --fineweb_tokens "${FINEWEB_TOKENS:-\\1000000}" \
-=======
-  --fineweb_tokens "${FINEWEB_TOKENS:-1000000}" \
-  --dataset_config "main" \
-  --prompt_col "question" \
-  --answer_col "answer" \
->>>>>>> c2ca3d7f
+  --fineweb_tokens "${FINEWEB_TOKENS:--1000000}" \
   --epochs "$EPOCHS" \
   --batch_size 1 \
   --gradient_accumulation_steps 16 \
