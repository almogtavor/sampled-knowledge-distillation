--- conflicted
+++ resolved
@@ -15,11 +15,8 @@
 
 DISTILL_TYPE=${1:-"top-k-tok"}
 K_PERCENT=${2:-20}
-<<<<<<< HEAD
 EVAL_SUITE=${3:-}
-=======
 ANNEAL_FLAG=${3:-""}
->>>>>>> 158a695c
 echo "Running training with distillation type: $DISTILL_TYPE"
 START_TIME=$(date -u)
 START_TIME_EPOCH=$(date +%s)
@@ -56,11 +53,8 @@
 export TOKENIZERS_PARALLELISM=false
 export PYTORCH_CUDA_ALLOC_CONF=max_split_size_mb:128
 
-<<<<<<< HEAD
-=======
 VENV_DIR="$PWD/fastenv310_3_new"
 
->>>>>>> 158a695c
 # Check if a custom venv name is passed as a parameter
 for arg in "$@"; do
   if [[ "$arg" == --venv=* ]]; then
@@ -190,8 +184,8 @@
   --max_seq_len 384 \
   --lr 1e-5 \
   --tensorboard_dir "tb/${DISTILL_TYPE}_experiment" \
-<<<<<<< HEAD
-  --output_dir "$OUTPUT_DIR"
+  --output_dir "$OUTPUT_DIR" \
+  $(if [[ "$ANNEAL_FLAG" == "anneal" ]]; then echo "--anneal_kd_temperature"; fi)
 
 END_TIME=$(date -u)
 END_TIME_EPOCH=$(date +%s)
@@ -207,8 +201,4 @@
   echo "Eval submitted with dependency on train job ${SLURM_JOB_ID}"
 else
   echo "No eval suite provided → skipping eval submission."
-fi
-=======
-  --output_dir "$OUTPUT_DIR" \
-  $(if [[ "$ANNEAL_FLAG" == "anneal" ]]; then echo "--anneal_kd_temperature"; fi)
->>>>>>> 158a695c
+fi