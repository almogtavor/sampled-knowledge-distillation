--- conflicted
+++ resolved
@@ -322,11 +322,7 @@
     # Sampled softmax elimination (only in cached RS-KD path)
     parser.add_argument("--eliminate_softmax", action="store_true", default=True,
                         help="Eliminate full-vocab softmax in cached RS-KD path using sampled softmax and importance correction")
-<<<<<<< HEAD
-    parser.add_argument("--sampled_softmax_negatives", type=int, default=512,
-=======
     parser.add_argument("--sampled_softmax_negatives", type=int, default=750,
->>>>>>> a7153850
                         help="Number of uniform negative samples per position when --eliminate_softmax is set")
     # Reproducibility
     default_seed = int(os.environ.get("SEED", "1337"))
