# Entropy-guided Knowledge-Distillation (EKD)

Knowledge distillation for LLMs that focuses on high-entropy "fork" tokens where the teacher model makes important decisions. Uses Ollama's Qwen3-8B in 4-bit as the teacher model.

## Quick Start

1. Install dependencies (you have to install [uv](https://docs.astral.sh/uv/) first):
```bash
uv venv
# Linux:
source .venv/bin/activate
# Windows
.venv/Scripts/activate
pip install uv
uv pip install -e .

# Installing CUDA dependencies (adjust to your CUDA version):
uv pip install .[cu118]
```

2. Install [Ollama](https://ollama.com/download) & Start with Qwen3-8B:
```bash
ollama run qwen3:8b
```

3. Run distillation:

We provide two distillation types:
* **vanilla** — KL between teacher & student on **all** tokens.
* **ekd** — KL computed **only** on *fork tokens*, i.e. those whose
  teacher-entropy is in the top-`--top_k_percent` percentile inside each
  example.

We use Ollama's Qwen3-8B in 4-bit as teacher:
```bash
# Vanilla KD
python ekd_distill.py \
    --teacher_model Qwen/Qwen3-8B \
    --student_model Qwen/Qwen3-0.6B \
    --distill_type vanilla \
<<<<<<< HEAD
    --datasets gsm8k \
    --dataset_config main \
    --prompt_col question \
    --answer_col answer \
=======
    --datasets data/aime24.jsonl data/aime25.jsonl \
>>>>>>> 77a6c39e
    --output_dir ./kd_vanilla_run

# Entropy-guided KD
python ekd_distill.py \
<<<<<<< HEAD
    --teacher_model Qwen/Qwen3-8B \
    --student_model Qwen/Qwen3-0.6B \
    --distill_type ekd \
    --top_k_percent 20 \
    --datasets gsm8k \
    --dataset_config main \
    --prompt_col question \
    --answer_col answer \
=======
    --teacher_model qwen3:8b \
    --student_model Qwen/Qwen3-0.6B \
    --distill_type ekd \
    --top_k_percent 20 \
    --datasets data/aime24.jsonl data/aime25.jsonl \
>>>>>>> 77a6c39e
    --output_dir ./kd_ekd_run
```

## Requirements

- Python >=3.10
- CUDA-enabled GPU
- Ollama installed and running with Qwen3-8B
- Memory: Keep `batch_size * seq_len < 4000` to fit in low GPU memory (11GB VRAM).

## Benchmarks
Out-of-the-box the script supports the **AIME-2024** and **AIME-2025**
math benchmarks. We prepare each dataset as a JSONL file:

```json
{
  "id": "AIME24_q1",
  "question": "Find the sum of ...",
  "answer": "123"
}
```

Place them in a directory and pass `--datasets aime24.jsonl aime25.jsonl`.
The script prompts the teacher to generate a chain-of-thought (CoT)
followed by the boxed final answer, caches the result, and then trains the
student by teacher-forcing.


## Dataset Format

<<<<<<< HEAD
Prepare datasets as JSONL files:
=======
Prepare your dataset as JSONL files:
>>>>>>> 77a6c39e
```json
{
  "id": "example_1",
  "question": "Your question here...",
  "answer": "123"
}
```<|MERGE_RESOLUTION|>--- conflicted
+++ resolved
@@ -38,19 +38,14 @@
     --teacher_model Qwen/Qwen3-8B \
     --student_model Qwen/Qwen3-0.6B \
     --distill_type vanilla \
-<<<<<<< HEAD
     --datasets gsm8k \
     --dataset_config main \
     --prompt_col question \
     --answer_col answer \
-=======
-    --datasets data/aime24.jsonl data/aime25.jsonl \
->>>>>>> 77a6c39e
     --output_dir ./kd_vanilla_run
 
 # Entropy-guided KD
 python ekd_distill.py \
-<<<<<<< HEAD
     --teacher_model Qwen/Qwen3-8B \
     --student_model Qwen/Qwen3-0.6B \
     --distill_type ekd \
@@ -59,13 +54,6 @@
     --dataset_config main \
     --prompt_col question \
     --answer_col answer \
-=======
-    --teacher_model qwen3:8b \
-    --student_model Qwen/Qwen3-0.6B \
-    --distill_type ekd \
-    --top_k_percent 20 \
-    --datasets data/aime24.jsonl data/aime25.jsonl \
->>>>>>> 77a6c39e
     --output_dir ./kd_ekd_run
 ```
 
@@ -96,11 +84,7 @@
 
 ## Dataset Format
 
-<<<<<<< HEAD
 Prepare datasets as JSONL files:
-=======
-Prepare your dataset as JSONL files:
->>>>>>> 77a6c39e
 ```json
 {
   "id": "example_1",
