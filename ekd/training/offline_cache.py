--- conflicted
+++ resolved
@@ -119,11 +119,7 @@
     return hashlib.sha1(b).hexdigest()
 
 
-<<<<<<< HEAD
 def init_offline_cache_for_trainer(trainer: Any) -> TeacherOfflineCache:
-=======
-def init_offline_cache_for_trainer(cfg_dir, sig) -> TeacherOfflineCache:
->>>>>>> 6087c6bd
     """Create or reuse a global logits cache dir under <repo_root>/logits_caches/<hash>.
     Also maintain an index.json mapping hash -> signature for clarity.
     Returns a TeacherOfflineCache instance.
