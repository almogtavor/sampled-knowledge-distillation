--- conflicted
+++ resolved
@@ -147,12 +147,10 @@
 
         # --- KD loss ---
         if self.config.distill_type == "vanilla":
-<<<<<<< HEAD
             # KL for all positions for vanilla (sum over vocab so it becomes [B, L-1])
             kl_pos = self._kl_loss(t_log_probs.to(self.student_device), s_log_probs)
             denom = valid_next.sum().clamp(min=1)
             kd_loss = (kl_pos * valid_next).sum() / denom
-            kd_loss = kd_loss * T2
         elif self.config.distill_type == "top-k-tok":
             # top-k% tokens by entropy among valid positions only
             # selection by entropy (T=1 for selection is common) ----
@@ -182,41 +180,11 @@
                                        s_log_probs[i, selected_topk_idx, :])  # [k]
                 kd_terms.append(kl_sel.mean())
 
-=======
-            # Vanilla: distill on ALL tokens
-            denom = valid_next.sum().clamp(min=1)
-            kd_loss = (kl_pos * valid_next).sum() / denom
-        elif self.config.distill_type == "ekd":
-            # EKD: top-k% entropy among valid positions only
-            ent = token_entropy(t_pred).to(self.student_device)  # [B, L-1]
-            kd_terms = []
-            Bsz = kl_pos.size(0)
-            for i in range(Bsz):
-                vi = valid_next[i]
-                if vi.sum() < 2:
-                    continue
-                ent_valid = ent[i][vi]
-                thr = torch.quantile(ent_valid.float(), 1 - self.config.k_percent / 100.0)
-                keep = torch.zeros_like(vi)
-                keep[vi] = ent_valid >= thr
-                if keep.any():
-                    kd_terms.append(kl_pos[i][keep].mean())
->>>>>>> 919f00bc
             if kd_terms:
                 kd_loss = torch.stack(kd_terms).mean()
-                # Temperature factor (keep gradients comparable across T)
-                kd_loss = kd_loss * T2
             else:
-<<<<<<< HEAD
                 # skip the batch if nothing selected
                 pass
-        elif self.config.distill_type == "random-sampled-ekd":
-            # In addition to top-k% entropy, randomly sample tokens from the rest so that distribution is more balanced
-            pass
-        
-=======
-                denom = valid_next.sum().clamp(min=1)
-                kd_loss = (kl_pos * valid_next).sum() / denom
         elif self.config.distill_type == "bucket":
             # Bucket: distill on tokens with entropy in [lower_bound, upper_bound] percentiles
             # e.g., if lower=70, upper=80: distill on tokens with 70th-80th percentile entropy
@@ -272,10 +240,9 @@
         else:
             raise ValueError(f"Unknown distill_type: {self.config.distill_type}")
         
-        # Multiply by T^2 as in standard distillation
+        # Temperature factor (keep gradients comparable across T, as in standard distillation)
         kd_loss = kd_loss * T2
 
->>>>>>> 919f00bc
         # --- CE loss (only valid targets) ---
         if self.config.enable_ce:
             logits = s_pred  # [B, L-1, V]
