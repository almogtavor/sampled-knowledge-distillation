import time
import torch
import torch.nn.functional as F
from torch import device
from torch.optim import AdamW
import os
from pathlib import Path
import glob
import math
from typing import Dict, Any, List, Optional

from ..config import TrainingConfig, TrainingMetrics
from .offline_cache import TeacherOfflineCache, build_offline_cache_if_needed, init_offline_cache_for_trainer
from .entropy_utils import token_entropy


# importance-sampled KL over vocabulary using cached RS samples
def kl_from_vocab_samples(
    t_logp_sel: torch.Tensor, # [S] teacher log-probs at sampled tokens
    s_logp_sel: torch.Tensor, # [S] student log-probs at same tokens
    q_sel: torch.Tensor,  # [S] proposal probabilities used to draw the samples
    self_norm: bool = True,
    T_kd: float = 1.0,
) -> torch.Tensor:
    """
    Estimate KL(P||S) = sum_j p_j (log p_j - log s_j)
    with samples j ~ q. Use weights w_j = p_j / q_j.

    If self_norm=True (default): return sum_j (w_j / sum w) * (log p_j - log s_j)   (low-variance, slightly biased)
    Else (unbiased Horvitz-Thompson): return mean_j w_j * (log p_j - log s_j) with expectation over q.

    Inputs are 1D tensors for a single position. Returns a scalar tensor.
    """
    with torch.no_grad():
        # teacher probabilities at T=1 (cache stores t_logp_sel at T=1)
        p1 = t_logp_sel.exp()
        # retemper to current KD temperature: p_T ∝ p_1^{1/T_kd}
        gamma = 1.0 / max(1e-12, T_kd)
        pT_un = p1.pow(gamma)
        w = pT_un / q_sel.clamp_min(1e-12)  # [S]
        if self_norm:
            w = w / w.sum().clamp_min(1e-12)
    # approximate log p_T on sampled ids up to a constant
    logpT_approx = torch.log(pT_un) - torch.log(pT_un.sum().clamp_min(1e-12))
    diff = (logpT_approx - s_logp_sel)  # [S]
    if self_norm:
        return (w * diff).sum()
    else:
        # Importance expectation E_q[w * diff] ≈ (1/S) * sum w * diff
        return (w * diff).mean()


class Distiller:
    """Main distillation trainer class.
    It takes a teacher and a student model, a tokenizer, and a dataloader, then performs distillation -
    both EKD and both vanilla style."""

    def __init__(
            self,
            teacher_model,
            student_model,
            tokenizer,
            dataloader,
            config: TrainingConfig,
            teacher_device: device = "cuda",
            student_device: device = "cuda",
            logger=None,  # Combined logger for W&B + TensorBoard
    ):
        self.teacher = teacher_model.eval()  # frozen
        self.student = student_model.train()
        self.tok = tokenizer
        self.dataloader = dataloader
        self.config = config
        self.opt = AdamW(self.student.parameters(), lr=config.lr)
        self.teacher_device = teacher_device
        self.student_device = student_device
        self._printed_cache_info = False
        
        # Logging setup
        self.logger = logger
        self.global_step = 0
        
        # Checkpointing
        self.output_dir = Path(config.output_dir)
        self.checkpoint_dir = self.output_dir / "checkpoints"
        self.checkpoint_dir.mkdir(parents=True, exist_ok=True)

        # offline teacher logits cache: centralized initialization
        self.cache = init_offline_cache_for_trainer(self)

    def save_checkpoint(self, epoch: int, step: int):
        """Save a training checkpoint."""
        if self.config.checkpoint_steps <= 0:
            return
        checkpoint_name = f"checkpoint_epoch{epoch}_step{step}.pt"
        checkpoint_path = self.checkpoint_dir / checkpoint_name
        checkpoint = {
            'epoch': epoch,
            'step': step,
            'global_step': self.global_step,
            'model_state_dict': self.student.state_dict(),
            'optimizer_state_dict': self.opt.state_dict(),
            'distill_type': self.config.distill_type,
            'k_percent': self.config.k_percent,
            # Record base/student/teacher identifiers to allow later export without extra CLI
            'base_model_dir': getattr(self.config, 'student_model', None),
            'student_model': getattr(self.config, 'student_model', None),
            'teacher_model': getattr(self.config, 'teacher_model', None),
        }
        torch.save(checkpoint, checkpoint_path)
        print(f"Saved checkpoint: {checkpoint_path}")
        self._cleanup_old_checkpoints()
    
    def _cleanup_old_checkpoints(self):
        """Keep only the most recent checkpoints."""
        if self.config.keep_checkpoints <= 0:
            return
        checkpoint_pattern = str(self.checkpoint_dir / "checkpoint_epoch*_step*.pt")
        checkpoint_files = glob.glob(checkpoint_pattern)
        checkpoint_files.sort(key=os.path.getmtime, reverse=True)  # Sort by modification time

        # Remove old checkpoints beyond keep_checkpoints limit
        for old_checkpoint in checkpoint_files[self.config.keep_checkpoints:]:
            os.remove(old_checkpoint)
            print(f"Removed old checkpoint: {old_checkpoint}")


    def _lookup_cache_batch(self, input_ids: torch.Tensor) -> Optional[List[Dict[str, Any]]]:
        if not self.cache:
            return None
        items = []
        for i in range(input_ids.size(0)):
            key = TeacherOfflineCache.key_from_ids(input_ids[i])
            if not self.cache.has(key):
                return None
            items.append(self.cache.read_item(key))
        return items

    def _entropy_for_selection(self, input_ids: torch.Tensor, t_pred: Optional[torch.Tensor]) -> torch.Tensor:
        """
        Return per-position entropy used only for *selection*.
        If cache is available for the whole batch, use cached H_hat (truncated entropy approximation).
        Otherwise, compute exact entropy online via t_pred.
        Output shape: [B, L-1]
        """
        if self.cache is not None:
            items = self._lookup_cache_batch(input_ids)
            if items is not None:
                # Stack cached per-example arrays
                H = [torch.as_tensor(it["H_hat"]) for it in items]  # each [L-1]
                return torch.stack(H, dim=0).to(self.student_device)  # [B, L-1]

        # need exact from t_pred
        assert t_pred is not None, "Exact entropy requested but teacher logits are unavailable."
        B = t_pred.size(0)
        ent_list = []
        for i in range(B):
            ent_list.append(token_entropy(t_pred[i]).to(self.student_device))  # [L-1]
        return torch.stack(ent_list, dim=0)  # [B, L-1]

    def load_checkpoint(self, checkpoint_path: str):
        """Load a training checkpoint."""
        checkpoint = torch.load(checkpoint_path, map_location=self.student_device)
        
        self.student.load_state_dict(checkpoint['model_state_dict'])
        self.opt.load_state_dict(checkpoint['optimizer_state_dict'])
        self.global_step = checkpoint['global_step']
        
        print(f"Loaded checkpoint from: {checkpoint_path}")
        print(f"Resuming from epoch {checkpoint['epoch']}, step {checkpoint['step']}")
        return checkpoint['epoch'], checkpoint['step']

    def _kl_loss(self, log_p: torch.Tensor, log_q: torch.Tensor):
        """KL(P||Q) where log_p are teacher log-probs, log_q are student log-probs."""
        return F.kl_div(log_q, log_p, log_target=True, reduction="none").sum(-1)

    def _compute_kd_loss(self, t_pred: torch.Tensor, t_log_probs: torch.Tensor, 
                         s_log_probs: torch.Tensor, valid_next: torch.Tensor, input_ids: torch.Tensor) -> torch.Tensor:
        """Compute knowledge distillation loss based on the configured distillation type.
        
        Args:
            t_pred: Teacher predictions [B, L-1, V]
            t_log_probs: Teacher log probabilities [B, L-1, V] 
            s_log_probs: Student log probabilities [B, L-1, V]
            valid_next: Valid next token positions [B, L-1]
            
        Returns:
            kd_loss: Computed KD loss tensor
        """
        if self.config.distill_type == "vanilla":
            # KL for all positions for vanilla (sum over vocab so it becomes [B, L-1])
            kl_pos = self._kl_loss(t_log_probs.to(self.student_device), s_log_probs)
            denom = valid_next.sum().clamp(min=1)
            kd_loss = (kl_pos * valid_next).sum() / denom
            
        elif self.config.distill_type == "top-k-tok":
            # top-k% tokens by entropy among valid positions only
            # selection by entropy (T=1 for selection is common) ----
            ent = self._entropy_for_selection(input_ids, t_pred)  # [B, L-1]
            ent = ent.masked_fill(~valid_next, float('-inf')) # ignore invalid

            pct = max(0.0, min(1.0, self.config.k_percent / 100.0)) # e.g. 0.2

            # top-k-tok: select positions first, then compute KL only on those
            kd_terms = []
            batch_size = valid_next.size(0)
            for i in range(batch_size):
                valid_next_i = valid_next[i]  # [L-1] - valid positions for sequence i
                n_valid = int(valid_next_i.sum().item())  # Count valid positions
                if n_valid < 3:
                    continue # Skip sequences with too few valid tokens
                k = max(1, min(n_valid, math.ceil(pct * n_valid)))
                # Find indices of valid positions (all that aren't 0)
                valid_idx = torch.nonzero(valid_next_i, as_tuple=False).squeeze(-1)      # [n_valid]
                ent_valid_pos = ent[i][valid_idx] # [n_valid], entropy of valid positions
                _, selected_topk_pos = torch.topk(ent_valid_pos, k=k, largest=True, sorted=False)
                # Convert relative indices back to absolute sequence positions
                selected_topk_idx = valid_idx[selected_topk_pos] # [k]

                # Compute KL only on selected positions (sum over vocab, so [k])
                idx_t = selected_topk_idx.to(t_log_probs.device)
                kl_sel = self._kl_loss(t_log_probs[i, idx_t, :].to(self.student_device),
                        s_log_probs[i, selected_topk_idx, :])  # [k]
                kd_terms.append(kl_sel.mean())

            if kd_terms:
                kd_loss = torch.stack(kd_terms).mean()
            else: # skip the batch if nothing selected
                kd_loss = t_pred.sum() * 0.0  # zero loss with gradient
        elif self.config.distill_type == "bucket":
            # Bucket: distill on tokens with entropy in [lower_bound, upper_bound] percentiles
            # e.g., if lower=70, upper=80: distill on tokens with 70th-80th percentile entropy
            # This excludes both the lowest 70% and highest 20% entropy tokens
            ent = self._entropy_for_selection(input_ids, t_pred)  # [B, L-1]
            kd_terms = []
            Bsz = t_log_probs.size(0)
            for i in range(Bsz):
                valid_next_i = valid_next[i]
                if valid_next_i.sum() < 3:  # Need at least 3 tokens for bucket selection
                    continue
                ent_valid = ent[i][valid_next_i]

                # Calculate both thresholds
                lower_thr = torch.quantile(ent_valid.float(), self.config.bucket_lower_percent / 100.0)
                upper_thr = torch.quantile(ent_valid.float(), self.config.bucket_upper_percent / 100.0)

                # Select tokens in the bucket [lower_thr, upper_thr]
                keep = torch.zeros_like(valid_next_i)
                keep[valid_next_i] = (ent_valid >= lower_thr) & (ent_valid <= upper_thr)
                if keep.any():
                    # Compute KL *only* for the selected tokens
                    kd_terms.append(
                        self._kl_loss(
                            t_log_probs[i][keep].to(self.student_device),
                            s_log_probs[i][keep]
                        ).mean()
                    )
            if kd_terms:
                kd_loss = torch.stack(kd_terms).mean()
            else: # skip the batch if nothing selected
                kd_loss = t_pred.sum() * 0.0  # zero loss with gradient

        elif self.config.distill_type == "random":
            kd_terms = []
            Bsz = t_log_probs.size(0)
            for i in range(Bsz):
                valid_next_i = valid_next[i]
                valid_count = valid_next_i.sum().item()
                if valid_count < 2:
                    continue
                k_count = max(1, int(valid_count * self.config.k_percent / 100.0))
                valid_indices = torch.where(valid_next_i)[0]
                if len(valid_indices) >= k_count:
                    perm = torch.randperm(len(valid_indices), device=self.student_device)
                    selected_indices = valid_indices[perm[:k_count]]
                    keep = torch.zeros_like(valid_next_i)
                    keep[selected_indices] = True
                    if keep.any():
                        # Compute KL *only* for the selected tokens
                        kd_terms.append(
                            self._kl_loss(
                                t_log_probs[i][keep].to(self.student_device),
                                s_log_probs[i][keep]
                            ).mean()
                        )
            if kd_terms:
                kd_loss = torch.stack(kd_terms).mean()
            else: # skip the batch if nothing selected
                kd_loss = t_pred.sum() * 0.0  # zero loss with gradient
        elif self.config.distill_type == "pos-rs-kd":
            # RS-KD over POSITIONS: sample K% positions by entropy-based distribution q(i)
            # q(i) ∝ H_i^alpha ;  q ← (1-ε) q + ε·uniform ; floor on q to avoid degeneracy
            ent = self._entropy_for_selection(input_ids, t_pred)  # [B, L-1]
            kd_terms = []
            Bsz = t_pred.size(0)
            alpha = float(getattr(self.config, "rs_alpha", 1.0))
            q_floor = float(getattr(self.config, "rs_floor", 1e-6))
            pct = max(0.0, min(1.0, self.config.k_percent / 100.0))
        
            for i in range(Bsz):
                valid_next_i = valid_next[i]  # [L-1] bool of valid positions
                valid_count = int(valid_next_i.sum().item())
                if valid_count < 3:
                    continue
                # Entropy over valid positions
                ent_valid = ent[i][valid_next_i].float() # [n_valid]
                ent_valid = torch.clamp(ent_valid, min=1e-8) # Make strictly positive for exponentiation
                # q_un ∝ H^alpha (Unnormalized proposal distribution). Higher H -> higher sampling prob
                if alpha == 0.0:
                    q_un = torch.ones_like(ent_valid) # uniform if alpha=0
                else:
                    q_un = ent_valid.pow(alpha)
        
                q_un_sum = q_un.sum()
                if q_un_sum <= 0:
                    # fallback to uniform if degenerate
                    q = torch.full_like(q_un, 1.0 / q_un.numel())
                else:
                    q = q_un / q_un_sum  # normalize
                    # floor to avoid zero probs
                    q = torch.clamp(q, min=q_floor)
                    q = q / q.sum()  # renormalize
        
                k_count = max(1, int(valid_count * pct))
                # Sample indices within the "valid positions" subspace
                # torch.multinomial expects probs sum to 1
                sel_rel = torch.multinomial(q, num_samples=k_count, replacement=False)  # [k]
        
                # Map relative -> absolute indices
                valid_idx = torch.where(valid_next_i)[0]  # absolute positions
                selected_abs = valid_idx[sel_rel]  # [k]
                # KL on selected positions (like top-k branch)
                idx_t = selected_abs.to(t_log_probs.device)
                kl_sel = self._kl_loss(
                    t_log_probs[i, idx_t, :].to(self.student_device),
                    s_log_probs[i, selected_abs, :]
                )  # [k]
        
                # Importance weights ∝ 1/q(i). Normalize to sum=1 to keep scale comparable.
                q_sel = q[sel_rel]  # [k]
                w = 1.0 / torch.clamp(q_sel, min=q_floor)
                w = w / w.sum()
                kd_terms.append((kl_sel * w).sum())
            if kd_terms:
                kd_loss = torch.stack(kd_terms).mean()
            else: # skip the batch if nothing selected
                kd_loss = t_pred.sum() * 0.0  # zero loss with gradient
        else:
            raise ValueError(f"Unknown distill_type: {self.config.distill_type}")
            
        return kd_loss

    @staticmethod
    def _sanitize_logits(x: torch.Tensor, name: str) -> torch.Tensor:
        """Sanitize logits to prevent NaNs/Infs during training.
        We might train with lower precision (e.g., fp16), so instability might occur.
        """
        # cast to fp32 for stability, clamp, and replace NaN/Inf
        x = x.float()
        x = torch.clamp(x, min=-1e4, max=1e4)
        x = torch.nan_to_num(x, nan=0.0, posinf=1e4, neginf=-1e4)
        if not torch.isfinite(x).all():
            print(f"[warn] non-finite after sanitize in {name}")
        return x
    
    def _forward_batch(self, batch):
        # Move inputs
        input_ids = batch["input_ids"] # [B, L]
        attn_mask = batch["attention_mask"]
        input_ids_s = input_ids.to(self.student_device)
        attn_mask_s = attn_mask.to(self.student_device)

        # Unified KD temperature (applies to both teacher and student log-softmax)
        T = float(getattr(self.config, "kd_temperature", 1.0))
        T2 = T * T

        # --- student forward (always) ---
        s_logits = self.student(input_ids_s, attention_mask=attn_mask_s).logits
        s_logits = self._sanitize_logits(s_logits, "student")

        # Align to next-token prediction
        s_pred = s_logits[:, :-1, :]  # [B, L-1, V]
        valid_next = attn_mask_s[:, 1:].bool()  # [B, L-1]
        s_log_probs = torch.log_softmax(s_pred / T, dim=-1)  # [B, L-1, V]

        # Decide whether we need full teacher logits now
        cached_items = None
        use_vocab_rs_kd = bool(getattr(self.config, "offline_cache", False))
        need_teacher_full = self.config.distill_type in {"vanilla", "top-k-tok", "bucket", "pos-rs-kd"}
        if use_vocab_rs_kd:
            # try offline cache to avoid teacher forward; fall back to teacher if cache missing
            cached_items = self._lookup_cache_batch(input_ids)
            if cached_items is not None:
                need_teacher_full = False

        # Inform per-batch whether we hit the logits cache or run the teacher online
<<<<<<< HEAD
        if not self._printed_cache_info:
            if not need_teacher_full and cached_items is not None:
                print("[logits-cache] Using cached teacher logits/statistics (no online teacher forward).")
            elif not need_teacher_full:
                print("[logits-cache] Cache considered but empty for this batch; skipping teacher forward due to mode.")
            elif getattr(self.config, "offline_cache", False):
                print("[logits-cache] Cache miss or not applicable - running online teacher forward.")
            else:
                print("[logits-cache] Disabled - running online teacher forward.")
            self._printed_cache_info = True
=======
        if not need_teacher_full:
            if cached_items is not None:
                print("[logits-cache] Using cached teacher logits/statistics for this batch (no online teacher forward).")
            else:
                # Shouldn't happen, but keep a message for safety
                print("[logits-cache] Cache considered but no items retrieved; skipping online teacher forward due to mode.")
        else:
            if getattr(self.config, "offline_cache", False):
                print("[logits-cache] Cache miss or not applicable for this batch - running online teacher forward.")
            else:
                print("[logits-cache] Disabled - running online teacher forward.")
>>>>>>> 158a695c

        if need_teacher_full:
            input_ids_t = input_ids.to(self.teacher_device)
            attn_t = attn_mask.to(self.teacher_device)
            with torch.no_grad():
                t_logits = self.teacher(input_ids_t, attention_mask=attn_t, output_hidden_states=False).logits
                t_logits = self._sanitize_logits(t_logits, "teacher") # [B, L, V]
            t_pred = t_logits[:, :-1, :]  # [B, L-1, V]
            t_log_probs = torch.log_softmax(t_pred / T, dim=-1)  # [B, L-1, V]
        else:
            t_pred = t_log_probs = None
            # message already printed above

        # --- KD loss ---
        # Compute per-position base KD according to mode (positions subset and weights),
        # then replace vocab-sum with RS-KD estimator when enabled.
        if not use_vocab_rs_kd:
            kd_loss = self._compute_kd_loss(t_pred, t_log_probs, s_log_probs, valid_next, input_ids)
        else:
            kd_terms = []
            B = s_log_probs.size(0)
            for i in range(B):
                valid_i = valid_next[i]
                if valid_i.sum() == 0:
                    continue

                # Gather RS-KD lists from cache or online fallback using teacher logp
                if cached_items is not None:
                    rs = cached_items[i]["rs"]
                    idx_list = rs["idx"]
                    tlogp_list = rs["t_logp"]
                    q_list = rs["q"]
                else:
                    # Need teacher logprobs for online proposal
                    assert t_log_probs is not None, "Teacher logits required for online RS-KD when cache missing"
                    with torch.no_grad():
                        # Use teacher at current KD temperature for proposal, but t_logp_sel at T=1 for KL
                        t_full_i_Tkd = t_log_probs[i]            # log p at T_kd
                        p_i = t_full_i_Tkd.exp()
                        t_full_i_T1 = torch.log_softmax(t_pred[i] / 1.0, dim=-1)  # log p at T=1
                    beta = float(getattr(self.config, "rs_vocab_beta", 1.0))
                    S_vocab = int(getattr(self.config, "rs_vocab_samples", 64))
                    idx_list, tlogp_list, q_list = [], [], []
                    for pos, is_valid in enumerate(valid_i.tolist()):
                        if not is_valid:
                            idx_list.append(torch.empty(0, dtype=torch.long))
                            tlogp_list.append(torch.empty(0))
                            q_list.append(torch.empty(0))
                            continue
                        p_pos = p_i[pos]
                        q_un = p_pos.clamp_min(1e-12).pow(beta) if beta != 1.0 else p_pos.clamp_min(1e-12)
                        q = q_un / q_un.sum()
                        S = min(S_vocab, q.numel())
                        idx = torch.multinomial(q, num_samples=S, replacement=False)
                        idx_list.append(idx.cpu())
                        tlogp_list.append(t_full_i_T1[pos, idx].cpu())
                        q_list.append(q[idx].cpu())

                # For each position, compute KL estimate using only sampled tokens
                for pos, is_valid in enumerate(valid_i.tolist()):
                    if not is_valid:
                        continue
                    idx = idx_list[pos].to(self.student_device)
                    if idx.numel() == 0:
                        continue
                    t_logp_sel = tlogp_list[pos].to(self.student_device)
                    q_sel = q_list[pos].to(self.student_device)
                    s_logp_sel = s_log_probs[i, pos, idx]
                    kd_terms.append(kl_from_vocab_samples(
                        t_logp_sel, s_logp_sel, q_sel, self_norm=True, T_kd=T
                    ))

            kd_loss = torch.stack(kd_terms).mean() if kd_terms else s_pred.sum() * 0.0
        
        # Temperature factor (keep gradients comparable across T, as in standard distillation)
        kd_loss = kd_loss * T2

        # --- CE loss (only valid targets) ---
        if self.config.enable_ce:
            logits = s_pred  # [B, L-1, V]
            targets = input_ids_s[:, 1:] # [B, L-1]
            targets = targets.masked_fill(~valid_next, -100)

            V = logits.size(-1)
            flat_logits = logits.reshape(-1, V)
            flat_targets = targets.reshape(-1)
            keep = flat_targets.ne(-100)

            if keep.any():
                ce_loss = F.cross_entropy(flat_logits[keep], flat_targets[keep], reduction="mean")
            else:
                ce_loss = flat_logits.sum() * 0.0
            total = (1.0 - self.config.alpha_ce) * kd_loss + self.config.alpha_ce * ce_loss
        else:
            ce_loss = torch.tensor(0.0, device=self.student_device)
            # Pure KD loss when CE is disabled
            total = kd_loss

        # Last line of defense: skip bad batch
        if (not torch.isfinite(total)) or (not torch.isfinite(kd_loss)) or (not torch.isfinite(ce_loss)):
            print("[warn] skipping batch due to non-finite loss "
                f"(total={total.item()}, kd={kd_loss.item()}, ce={ce_loss.item()})")
            # Return a tiny zero-like loss with grad so autograd graph stays valid
            zero = s_pred.sum() * 0.0
            return zero + zero, 0.0, 0.0

        return total, kd_loss.item(), ce_loss.item()


    def train(self, epochs: int = 1, log_every: int = 100):
        """Run distillation training for specified number of epochs."""
        # make the offline pass once, if requested
        build_offline_cache_if_needed(self)
        # Prepare KD temperature annealing schedule (in units of optimizer updates)
        updates_per_epoch = math.ceil(len(self.dataloader) / max(1, self.config.gradient_accumulation_steps))
        total_updates = updates_per_epoch * max(1, epochs)

        def kd_T_at(update_idx: int) -> float:
            T0 = float(getattr(self.config, "kd_temperature_start", 2.0))
            T1 = float(getattr(self.config, "kd_temperature_end", 1.0))
            hold_frac = float(getattr(self.config, "kd_hold_frac", 0.6))
            hold_u = int(hold_frac * total_updates)
            if update_idx <= hold_u:
                return T0
            tail = max(1, (total_updates - hold_u))
            pos = (update_idx - hold_u) / tail
            return T0 + (T1 - T0) * pos

        for epoch in range(epochs):
            step_start = time.time()
            running = {"loss": 0.0, "kl": 0.0, "ce": 0.0}
            self.opt.zero_grad(set_to_none=True)  # Initialize gradients
            
            for step, batch in enumerate(self.dataloader):
                loss, kl_val, ce_val = self._forward_batch(batch)
                
                # Scale loss by gradient accumulation steps
                loss = loss / self.config.gradient_accumulation_steps
                loss.backward()
                
                # Only update weights after accumulation steps
                if (step + 1) % self.config.gradient_accumulation_steps == 0:
                    torch.nn.utils.clip_grad_norm_(self.student.parameters(), 1.0)
                    self.opt.step()
                    self.opt.zero_grad(set_to_none=True)
                    self.global_step += 1
                    # Update KD temperature per schedule if enabled
                    if bool(getattr(self.config, "anneal_kd_temperature", False)):
                        self.config.kd_temperature = kd_T_at(self.global_step)
                    
                    # Save checkpoint if needed
                    if (self.config.checkpoint_steps > 0 and 
                        self.global_step % self.config.checkpoint_steps == 0):
                        self.save_checkpoint(epoch, step)

                # logging
                running["loss"] += loss.item() * self.config.gradient_accumulation_steps  # Unscale for logging
                running["kl"] += kl_val
                running["ce"] += ce_val
                
                # Logging every step using TrainingMetrics
                metrics = TrainingMetrics(
                    loss=loss.item() * self.config.gradient_accumulation_steps,
                    kl_loss=kl_val,
                    ce_loss=ce_val,
                    epoch=epoch + 1,
                    step=step + 1,
                    global_step=self.global_step
                )
                
                # Log metrics
                if self.logger:
                    log_metrics = {**metrics.to_dict(), "train/step": step + 1, "train/global_step": self.global_step}
                    self.logger.log(log_metrics, self.global_step)
                    
                if (step + 1) % log_every == 0:
                    n = log_every
                    avg_loss = running['loss'] / n
                    avg_kl = running['kl'] / n
                    avg_ce = running['ce'] / n
                    
                    elapsed = time.time() - step_start 
                    step_start = time.time()
                    print(
                        f"ep{epoch + 1} step{step + 1} | "
                        f"loss={avg_loss:.4f} kl={avg_kl:.4f} ce={avg_ce:.4f} "
                        f"| global_step={self.global_step} | {elapsed:.2f}s total, {elapsed/log_every:.2f}s/step"
                    )
                    
                    # Log averages using new combined logger or legacy loggers
                    avg_metrics = {
                        "train/avg_loss": avg_loss,
                        "train/avg_kl_loss": avg_kl,
                        "train/avg_ce_loss": avg_ce,
                        "train/elapsed_time": elapsed,
                        "train/steps_per_second": log_every / elapsed
                    }
                    
                    # Log averages
                    if self.logger:
                        self.logger.log(avg_metrics, self.global_step)
                        self.logger.flush()
                        
                    running = {k: 0.0 for k in running}
        
        # Final checkpoint and cleanup at the end
        if self.config.checkpoint_steps > 0:
            print("Training completed. Performing final cleanup of old checkpoints...")
            self._cleanup_old_checkpoints()<|MERGE_RESOLUTION|>--- conflicted
+++ resolved
@@ -394,7 +394,6 @@
                 need_teacher_full = False
 
         # Inform per-batch whether we hit the logits cache or run the teacher online
-<<<<<<< HEAD
         if not self._printed_cache_info:
             if not need_teacher_full and cached_items is not None:
                 print("[logits-cache] Using cached teacher logits/statistics (no online teacher forward).")
@@ -405,19 +404,6 @@
             else:
                 print("[logits-cache] Disabled - running online teacher forward.")
             self._printed_cache_info = True
-=======
-        if not need_teacher_full:
-            if cached_items is not None:
-                print("[logits-cache] Using cached teacher logits/statistics for this batch (no online teacher forward).")
-            else:
-                # Shouldn't happen, but keep a message for safety
-                print("[logits-cache] Cache considered but no items retrieved; skipping online teacher forward due to mode.")
-        else:
-            if getattr(self.config, "offline_cache", False):
-                print("[logits-cache] Cache miss or not applicable for this batch - running online teacher forward.")
-            else:
-                print("[logits-cache] Disabled - running online teacher forward.")
->>>>>>> 158a695c
 
         if need_teacher_full:
             input_ids_t = input_ids.to(self.teacher_device)
