--- conflicted
+++ resolved
@@ -846,6 +846,7 @@
                                     vec = combined[mask_i].float()
                                 else:
                                     vec = ent_for_bucket[i][mask_i].float()
+                                    
                                 low = torch.quantile(vec, self.config.bucket_lower_percent / 100.0)
                                 high = torch.quantile(vec, self.config.bucket_upper_percent / 100.0)
                                 rel = torch.where(mask_i)[0]
@@ -900,8 +901,6 @@
                             ce_loss_override = ce_pos_proxy_rows.mean() if self.config.enable_ce else None
                             # Short-circuit to avoid computing below using keep_mask
                             pass
-<<<<<<< HEAD
-=======
                         elif distill == "pos-rs-kd":
                             alpha = float(getattr(self.config, "rs_alpha", 1.0))
                             q_floor = float(getattr(self.config, "rs_floor", 1e-6))
@@ -962,7 +961,6 @@
 
                             # CE on ALL valid rows to mirror top-k-tok (or keep it off if you prefer)
                             ce_loss_override = ce_pos_proxy_rows.mean() if self.config.enable_ce else None
->>>>>>> a7153850
 
                         # If not the bandit short-circuit above, compute losses using keep_mask
                         if distill != "linucb":
