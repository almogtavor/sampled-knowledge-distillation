from pydantic import BaseModel, Field
from typing import Optional, List, Literal


class TrainingConfig(BaseModel):
    """Configuration for entropy knowledge distillation training."""
    
    # Model settings
    teacher_model: str
    student_model: str
    teacher_quant_bits: Optional[int] = None  # 4 or 8 to enable bitsandbytes quant for teacher
    student_quant_bits: Optional[int] = None  # optional quant for student (usually None for training)
    distill_type: Literal["vanilla", "top-k-tok", "random", "bucket", "pos-rs-kd"] = "vanilla"
    k_percent: int = Field(default=20, description="for top-k-tok and random")
    enable_ce: bool = Field(default=True, description="Enable cross-entropy loss in addition to KD loss")
<<<<<<< HEAD
    alpha_ce: float = Field(default=0.1, description="Weight for cross-entropy loss (vs KD loss). Total loss = (1-alpha_ce)*L_KD + alpha_ce*L_CE")    
=======
    alpha_ce: float = Field(default=0.1, description="Weight for cross-entropy loss (vs KD loss). Total loss = (1-alpha_ce)*L_KD + alpha_ce*L_CE")
    
>>>>>>> 5cff1ffc
    # RS-KD parameters (for distill_type="pos-rs-kd")
    rs_alpha: float = Field(default=1.0, description="Exponent on entropy for sampling dist: q(i) ∝ H_i^alpha (alpha∈[0,∞))")
    rs_epsilon: float = Field(default=0.02, description="Mixture with uniform for tail coverage: q ← (1-ε)q + ε·uniform")
    rs_floor: float = Field(default=1e-6, description="Minimum probability floor to avoid huge weights / degeneracy")
    rs_kd_proposal_temp: int = Field(default=1, description="for pos-rs-kd only")
    kd_temperature: int = Field(default=1, description="for pos-rs-kd only")
    
    # Bucket mode parameters (for distill_type="bucket")
    bucket_lower_percent: int = Field(default=70, description="Lower bound for bucket mode (e.g., 70% means skip bottom 70%)")
    bucket_upper_percent: int = Field(default=80, description="Upper bound for bucket mode (e.g., 80% means skip top 20%)")
    
    # Dataset settings
    datasets: List[str]
    prompt_col: Optional[str] = None
    answer_col: Optional[str] = None
    dataset_config: Optional[str] = None
    
    # Training hyperparameters
    epochs: int = 1
    batch_size: int = 1
    gradient_accumulation_steps: int = Field(default=4, description="Number of steps to accumulate gradients")
    max_seq_len: int = Field(default=512, description="Maximum sequence length to save memory")
    lr: float = Field(default=1e-5, description="Learning rate")
    
    # Output and logging
    output_dir: str
    tensorboard_dir: str = "tb"
    wandb_project: str = "selective-entropy-knowledge-distillation"
    wandb_entity: str = "selective-entropy-knowledge-distillation"
    wandb_enabled: bool = True
    
    # Checkpointing
    checkpoint_steps: int = Field(default=500, description="Save checkpoint every N steps (0 to disable)")
    keep_checkpoints: int = Field(default=3, description="Number of recent checkpoints to keep")


class CheckpointData(BaseModel):
    """Structure for training checkpoint data."""
    
    epoch: int
    step: int
    global_step: int
    distill_type: str
    k_percent: int
    model_state_dict: dict
    optimizer_state_dict: dict
    
    class Config:
        # Allow arbitrary types for PyTorch state dicts
        arbitrary_types_allowed = True


class TrainingMetrics(BaseModel):
    """Structure for training metrics and logging."""
    
    loss: float
    kl_loss: float
    ce_loss: float
    epoch: int
    step: int
    global_step: int
    
    def to_dict(self) -> dict:
        """Convert to dictionary for logging."""
        return {
            "train/loss": self.loss,
            "train/kl_loss": self.kl_loss,
            "train/ce_loss": self.ce_loss,
            "train/epoch": self.epoch
        }
    
    def to_wandb_dict(self) -> dict:
        """Convert to W&B-specific dictionary with additional context."""
        return {
            "train/loss": self.loss,
            "train/kl_loss": self.kl_loss,
            "train/ce_loss": self.ce_loss,
            "train/epoch": self.epoch,
            "train/step": self.step,
            "train/global_step": self.global_step,
        }
    
    def to_running_dict(self) -> dict:
        """Convert to running averages dictionary."""
        return {
            "loss": self.loss,
            "kl": self.kl_loss,
            "ce": self.ce_loss
        }<|MERGE_RESOLUTION|>--- conflicted
+++ resolved
@@ -13,12 +13,14 @@
     distill_type: Literal["vanilla", "top-k-tok", "random", "bucket", "pos-rs-kd"] = "vanilla"
     k_percent: int = Field(default=20, description="for top-k-tok and random")
     enable_ce: bool = Field(default=True, description="Enable cross-entropy loss in addition to KD loss")
-<<<<<<< HEAD
     alpha_ce: float = Field(default=0.1, description="Weight for cross-entropy loss (vs KD loss). Total loss = (1-alpha_ce)*L_KD + alpha_ce*L_CE")    
-=======
-    alpha_ce: float = Field(default=0.1, description="Weight for cross-entropy loss (vs KD loss). Total loss = (1-alpha_ce)*L_KD + alpha_ce*L_CE")
+    # RS-KD parameters (for distill_type="pos-rs-kd")
+    rs_alpha: float = Field(default=1.0, description="Exponent on entropy for sampling dist: q(i) ∝ H_i^alpha (alpha∈[0,∞))")
+    rs_epsilon: float = Field(default=0.02, description="Mixture with uniform for tail coverage: q ← (1-ε)q + ε·uniform")
+    rs_floor: float = Field(default=1e-6, description="Minimum probability floor to avoid huge weights / degeneracy")
+    rs_kd_proposal_temp: int = Field(default=1, description="for pos-rs-kd only")
+    kd_temperature: int = Field(default=1, description="for pos-rs-kd only")
     
->>>>>>> 5cff1ffc
     # RS-KD parameters (for distill_type="pos-rs-kd")
     rs_alpha: float = Field(default=1.0, description="Exponent on entropy for sampling dist: q(i) ∝ H_i^alpha (alpha∈[0,∞))")
     rs_epsilon: float = Field(default=0.02, description="Mixture with uniform for tail coverage: q ← (1-ε)q + ε·uniform")
